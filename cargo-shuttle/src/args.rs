use std::{
    ffi::OsStr,
    fs::{canonicalize, create_dir_all},
    io::{self, ErrorKind},
    path::PathBuf,
};

use clap::Parser;
use shuttle_common::project::ProjectName;
use uuid::Uuid;

#[derive(Parser)]
#[clap(
    version,
    about,
    // Cargo passes in the subcommand name to the invoked executable. Use a
    // hidden, optional positional argument to deal with it.
    arg(clap::Arg::with_name("dummy")
        .possible_value("shuttle")
        .required(false)
        .hidden(true))
)]
pub struct Args {
    /// run this command against the api at the supplied url
    /// (allows targeting a custom deployed instance for this command only)
    #[clap(long, env = "SHUTTLE_API")]
    pub api_url: Option<String>,
    #[clap(flatten)]
    pub project_args: ProjectArgs,
    #[clap(subcommand)]
    pub cmd: Command,
}

// Common args for subcommands that deal with projects.
#[derive(Parser, Debug)]
pub struct ProjectArgs {
    /// Specify the working directory
    #[clap(
        global = true,
        long,
        parse(try_from_os_str = parse_path),
        default_value = ".",
    )]
    pub working_directory: PathBuf,
    /// Specify the name of the project (overrides crate name)
    #[clap(global = true, long)]
    pub name: Option<ProjectName>,
}

#[derive(Parser)]
pub enum Command {
    /// deploy a shuttle service
    Deploy(DeployArgs),
    /// manage deployments of a shuttle service
    #[clap(subcommand)]
    Deployment(DeploymentCommand),
    /// create a new shuttle service
    Init(InitArgs),
    /// view the status of a shuttle service
    Status,
    /// view the logs of a deployment in this shuttle service
    Logs {
        /// Deployment ID to get logs for. Defaults to currently running deployment
        id: Option<Uuid>,

        #[clap(short, long)]
        /// Follow log output
        follow: bool,
    },
    /// delete this shuttle service
    Delete,
    /// manage secrets for this shuttle service
    Secrets,
    /// create user credentials for the shuttle platform
    Auth(AuthArgs),
    /// login to the shuttle platform
    Login(LoginArgs),
    /// run a shuttle service locally
    Run(RunArgs),
    /// manage a project on shuttle
    #[clap(subcommand)]
    Project(ProjectCommand),
}

#[derive(Parser)]
pub enum DeploymentCommand {
    /// list all the deployments for a service
    List,
    /// view status of a deployment
    Status {
        /// ID of deployment to get status for
        id: Uuid,
    },
}

#[derive(Parser)]
pub enum ProjectCommand {
    /// create an environment for this project on shuttle
    New,
    /// remove this project environment from shuttle
    Rm,
    /// show the status of this project's environment on shuttle
    Status,
}

#[derive(Parser)]
pub struct LoginArgs {
    /// api key for the shuttle platform
    #[clap(long)]
    pub api_key: Option<String>,
}

#[derive(Parser)]
pub struct AuthArgs {
    /// the desired username for the shuttle platform
    #[clap()]
    pub username: String,
}

#[derive(Parser)]
pub struct DeployArgs {
    /// allow dirty working directories to be packaged
    #[clap(long)]
    pub allow_dirty: bool,
    /// allows pre-deploy tests to be skipped
    #[clap(long)]
    pub no_test: bool,
}

#[derive(Parser, Debug)]
pub struct RunArgs {
    /// port to start service on
    #[clap(long, default_value = "8000")]
    pub port: u16,
}

#[derive(Parser, Debug)]
pub struct InitArgs {
    /// Initialize with axum framework
    #[clap(long, conflicts_with_all = &["rocket", "tide", "tower", "poem", "serenity", "salvo"])]
    pub axum: bool,
    /// Initialize with actix-web framework
    #[clap(long, conflicts_with_all = &["axum", "tide", "tower", "poem", "serenity", "salvo"])]
    pub rocket: bool,
    /// Initialize with tide framework
    #[clap(long, conflicts_with_all = &["axum", "rocket", "tower", "poem", "serenity", "salvo"])]
    pub tide: bool,
    /// Initialize with tower framework
    #[clap(long, conflicts_with_all = &["axum", "rocket", "tide", "poem", "serenity", "salvo"])]
    pub tower: bool,
    /// Initialize with poem framework
    #[clap(long, conflicts_with_all = &["axum", "rocket", "tide", "tower", "serenity", "salvo"])]
    pub poem: bool,
    /// Initialize with salvo framework
    #[clap(long, conflicts_with_all = &["axum", "rocket", "tide", "tower", "poem", "serenity"])]
    pub salvo: bool,
    /// Initialize with serenity framework
    #[clap(long, conflicts_with_all = &["axum", "rocket", "tide", "tower", "poem", "salvo"])]
    pub serenity: bool,
<<<<<<< HEAD
    /// Path to initialize a new shuttle service
=======
    /// Path to initialize a new shuttle project
>>>>>>> 70f47845
    #[clap(
        parse(try_from_os_str = parse_init_path),
        default_value = ".",
    )]
    pub path: PathBuf,
}

// Helper function to parse and return the absolute path
fn parse_path(path: &OsStr) -> Result<PathBuf, io::Error> {
    canonicalize(path).map_err(|e| {
        io::Error::new(
            ErrorKind::InvalidInput,
            format!("could not turn {path:?} into a real path: {e}"),
        )
    })
}

// Helper function to parse, create if not exists, and return the absolute path
fn parse_init_path(path: &OsStr) -> Result<PathBuf, io::Error> {
    // Create the directory if does not exist
    create_dir_all(path)?;

    parse_path(path)
}<|MERGE_RESOLUTION|>--- conflicted
+++ resolved
@@ -157,11 +157,7 @@
     /// Initialize with serenity framework
     #[clap(long, conflicts_with_all = &["axum", "rocket", "tide", "tower", "poem", "salvo"])]
     pub serenity: bool,
-<<<<<<< HEAD
-    /// Path to initialize a new shuttle service
-=======
     /// Path to initialize a new shuttle project
->>>>>>> 70f47845
     #[clap(
         parse(try_from_os_str = parse_init_path),
         default_value = ".",
