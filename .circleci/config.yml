version: 2.1

orbs:
  docker-buildx: sensu/docker-buildx@1.1.1
  aws-ecr: circleci/aws-ecr@8.2.1
  win: circleci/windows@5.0
  macos: circleci/macos@2.3.6

executors:
  docker-rust:
    docker:
      - image: cimg/rust:1.70.0
    resource_class: small
  machine-ubuntu:
    machine:
      image: ubuntu-2204:2023.07.2
      docker_layer_caching: true
    resource_class: xlarge

# sscache steps are from this guide
# https://medium.com/@edouard.oger/rust-caching-on-circleci-using-sccache-c996344f0115
commands:
  restore-cargo-cache:
    steps:
      - restore_cache:
          name: Restore cargo registry cache
          key: cargo-{{ checksum "Cargo.lock" }}
          # Don't use fallback key to prevent registry cache from growing indefinitely.
      - run:
          name: Install sccache
          # 500 MB is the recommended soft cap for a cache on circleci.
          # Large integration tests override this default.
          command: |
            SCCACHE_VERSION='v0.5.4'
            ls ~/.cargo/bin/sccache \
              || curl -L https://github.com/mozilla/sccache/releases/download/$SCCACHE_VERSION/sccache-$SCCACHE_VERSION-x86_64-unknown-linux-musl.tar.gz \
                | tar -xOz sccache-$SCCACHE_VERSION-x86_64-unknown-linux-musl/sccache \
                > ~/.cargo/bin/sccache \
              && chmod +x ~/.cargo/bin/sccache
            echo 'export RUSTC_WRAPPER=~/.cargo/bin/sccache' >> $BASH_ENV
            echo 'export SCCACHE_CACHE_SIZE=500M' >> $BASH_ENV
      - restore_cache:
          name: Restore sccache cache
          keys: # This can use fallback due to size limit.
            - sccache-cache-{{ .Environment.CIRCLE_JOB }}-{{ .Branch }}-
            - sccache-cache-{{ .Environment.CIRCLE_JOB }}-
  save-cargo-cache:
    steps:
      - run:
          name: Sccache stats
          command: sccache --show-stats
      - save_cache:
          name: Save sccache cache
          # We use {{ .Branch }}-{{ .Revision }} to upload a fresh cache for each commit on a branch.
          # If a new commit is built, it will fall back on the most recent cache from the same branch.
          key: sccache-cache-{{ .Environment.CIRCLE_JOB }}-{{ .Branch }}-{{ .Revision }}
          paths:
            - "~/.cache/sccache"
      - save_cache:
          name: Save cargo cache
          key: cargo-{{ checksum "Cargo.lock" }}
          paths:
            - ~/.cargo/registry
            - ~/.cargo/git
  restore-buildx-cache:
    steps:
      - docker-buildx/install:
          version: 0.8.2
          qemu-user-static-version: 7.0.0-7
      - restore_cache:
          name: Restore buildx cache
          keys:
            # Try lock cache first
            - docker-buildx-{{ checksum "Cargo.lock" }}
            # Try branch cache next
            - docker-buildx-{{ .Branch }}
      - run:
          name: Configure buildx cache
          command: export BUILDX_CACHE=/tmp/cache/buildx
  save-buildx-cache:
    steps:
      - save_cache:
          name: Save buildx cache
          paths:
            - "/tmp/cache/buildx"
          key: docker-buildx-{{ checksum "Cargo.lock" }}-{{ epoch }}
          when: always
  apply-patches:
    steps:
      - run:
          name: Patch service
          command: |
            cat\<< EOF > ~/.cargo/config.toml
            [patch.crates-io]
            shuttle-codegen = { path = "$PWD/codegen" }
            shuttle-common = { path = "$PWD/common" }
            shuttle-proto = { path = "$PWD/proto" }
            shuttle-runtime = { path = "$PWD/runtime" }
            shuttle-service = { path = "$PWD/service" }

            shuttle-aws-rds = { path = "$PWD/resources/aws-rds" }
            shuttle-persist = { path = "$PWD/resources/persist" }
            shuttle-shared-db = { path = "$PWD/resources/shared-db" }
            shuttle-secrets = { path = "$PWD/resources/secrets" }
            shuttle-static-folder = { path = "$PWD/resources/static-folder" }
            shuttle-metadata = { path = "$PWD/resources/metadata" }
            shuttle-turso = { path = "$PWD/resources/turso" }

            shuttle-axum = { path = "$PWD/services/shuttle-axum" }
            shuttle-actix-web = { path = "$PWD/services/shuttle-actix-web" }
            shuttle-next = { path = "$PWD/services/shuttle-next" }
            shuttle-poem = { path = "$PWD/services/shuttle-poem" }
            shuttle-poise = { path = "$PWD/services/shuttle-poise" }
            shuttle-rocket = { path = "$PWD/services/shuttle-rocket" }
            shuttle-salvo = { path = "$PWD/services/shuttle-salvo" }
            shuttle-serenity = { path = "$PWD/services/shuttle-serenity" }
            shuttle-thruster = { path = "$PWD/services/shuttle-thruster" }
            shuttle-tide = { path = "$PWD/services/shuttle-tide" }
            shuttle-tower = { path = "$PWD/services/shuttle-tower" }
            shuttle-warp = { path = "$PWD/services/shuttle-warp" }
            EOF
  install-rust:
    steps:
      - run:
          name: Install Rust
          command: |
            which cargo || curl --proto '=https' --tlsv1.2 -sSf https://sh.rustup.rs | sh -s -- -y --default-toolchain 1.70.0
            # sudo apt update && sudo apt install -y libssl1.1
      - run: rustup target add wasm32-wasi
  install-protoc:
    steps:
      - run:
          name: Install protoc
          environment:
            ARCH: "linux-x86_64"
            VERSION: "22.2"
          command: |
            curl -OL "https://github.com/protocolbuffers/protobuf/releases/download/v$VERSION/protoc-$VERSION-$ARCH.zip" && \
                sudo unzip -o "protoc-$VERSION-$ARCH.zip" bin/protoc "include/*" -d /usr/local && \
                rm -f "protoc-$VERSION-$ARCH.zip"
  make-artifact:
    parameters:
      target:
        description: "Rust target to put in artifact"
        type: string
      suffix:
        description: "Suffix that is on the binary"
        type: string
        default: ""
    steps:
      - run:
          name: Set git tag in the environment
          command: |
            echo TAG=$(git describe --tags --abbrev=0) >> $BASH_ENV
      - run:
          name: Set binary directory in the environment
          command: |
            echo BIN_DIR=cargo-shuttle-<< parameters.target >>-$TAG >> $BASH_ENV
      - run:
          name: Make artifact
          command: |
            mkdir $BIN_DIR
            mv target/<< parameters.target >>/release/cargo-shuttle<< parameters.suffix >> $BIN_DIR/cargo-shuttle<< parameters.suffix >>
            mv LICENSE $BIN_DIR/
            mv README.md $BIN_DIR/
            mkdir -p artifacts/<< parameters.target >>
            cp $BASH_ENV artifacts/<< parameters.target >>.env
            tar -cvzf artifacts/<< parameters.target >>/cargo-shuttle-$TAG-<< parameters.target >>.tar.gz $BIN_DIR
      # Persist the bash environment to the workspace as well, we need it for the release job.
      # Make sure the name is unique, since the binaries will be built in parallel.
      # https://discuss.circleci.com/t/share-environment-variable-between-different-job/45647/4
      - persist_to_workspace:
          root: artifacts
          paths:
            - << parameters.target >>/*
            - << parameters.target >>.env

jobs:
  workspace:
    executor: docker-rust
    resource_class: xlarge
    steps:
      - checkout
      - restore-cargo-cache
      # Check this to make sure we do not include patched dependencies in the Cargo.lock
      - run: '[ -z $(grep "\[\[patch.unused\]\]" Cargo.lock) ]'
      - run: cargo fmt --all --check
      - run: |
          cargo clippy --tests \
                       --all-targets \
                       --all-features \
                       --no-deps -- \
                       --D warnings
      - save-cargo-cache
  test-standalone:
    parameters:
      path:
        description: "Path to crate external from workspace"
        type: string
      features:
        description: "Features to enable"
        type: string
        default: --all-features
    executor: docker-rust
    steps:
      - checkout
      - restore-cargo-cache
      - apply-patches
      - run: cargo fmt --all --check --manifest-path << parameters.path >>/Cargo.toml
      - run: |
          cargo clippy --tests \
                       --all-targets \
                       << parameters.features >> \
                       --manifest-path << parameters.path >>/Cargo.toml \
                       --no-deps -- \
                       --D warnings
      - run: |
          cargo test << parameters.features >> \
                     --manifest-path << parameters.path >>/Cargo.toml \
                     -- \
                     --nocapture
      - save-cargo-cache
  test-workspace-member:
    parameters:
      crate:
        description: "Crate in workspace to test"
        type: string
    executor: docker-rust
    steps:
      - run: rustup target add wasm32-wasi
      - checkout
      - restore-cargo-cache
      - run: cargo test --package << parameters.crate >> --all-features -- --nocapture
      - save-cargo-cache
  test-workspace-member-integration:
    parameters:
      crate:
        description: "Crate in workspace to test"
        type: string
    executor: docker-rust
    resource_class: large
    steps:
      - install-rust
      - install-protoc
      - checkout
      - run: git submodule update --init
      - restore-cargo-cache
      - apply-patches
      - run:
          name: Run unit tests
          command: cargo test --package << parameters.crate >> --all-features --lib -- --nocapture
      - run:
          name: Run integration tests
          # Only run integration tests if there are any
          command: |
            set +o pipefail
            (cargo test --package << parameters.crate >> --all-features --test '*' -- --list 2>&1 | grep -q "no test target matches pattern") \
              && echo "nothing to test" \
              || cargo test --package << parameters.crate >> --all-features --test '*' -- --nocapture
      - save-cargo-cache
  test-workspace-member-integration-machine:
    parameters:
      crate:
        description: "Crate in workspace to test"
        type: string
    # Using a machine image since tests will start a docker container
    executor: machine-ubuntu
    steps:
      - install-rust
      - install-protoc
      - checkout
      - run: git submodule update --init
      - restore-cargo-cache
      - apply-patches
      - run:
          name: Run unit tests
          command: |
            SCCACHE_CACHE_SIZE=2G
            cargo test --package << parameters.crate >> --all-features --lib -- --nocapture
      - run:
          name: Run integration tests
          # Only run integration tests if there are any
          command: |
            SCCACHE_CACHE_SIZE=2G
            set +o pipefail
            (cargo test --package << parameters.crate >> --all-features --test '*' -- --list 2>&1 | grep -q "no test target matches pattern") \
              && echo "nothing to test" \
              || cargo test --package << parameters.crate >> --all-features --test '*' -- --nocapture
      - save-cargo-cache
  e2e-test:
    executor: machine-ubuntu
    steps:
      - install-rust
      - checkout
      - run: git submodule update --init
      - restore-buildx-cache
      - run:
          name: Make images for tests
          command: |
            sudo mkdir -p $BUILDX_CACHE && sudo chown -R circleci:circleci $BUILDX_CACHE
            make images
      - save-buildx-cache
      - apply-patches
      - run:
          name: Run the E2E tests
          command: |
            # clean up a potential existing deployments before running
            # the tests just in case the environment is not clean
            make down
            BUILDX_CACHE=/tmp/cache/buildx make up

            SHUTTLE_TESTS_NETWORK=shuttle-dev_user-net SHUTTLE_TESTS_RUNTIME_IMAGE=public.ecr.aws/shuttle-dev/deployer:latest cargo test --package shuttle-gateway --all-features --lib -- --nocapture

            # runs tests in e2e crate
            BUILDX_CACHE=/tmp/cache/buildx make test
      - save_cache:
          name: Save buildx cache
          paths:
            - "/tmp/cache/buildx"
          key: docker-buildx-{{ .Branch }}-{{ .Revision }}
          when: always
  build-and-push:
    executor: machine-ubuntu
    parameters:
      aws-access-key-id:
        description: "AWS cli access key id"
        type: env_var_name
      aws-secret-access-key:
        description: "AWS cli secret access key"
        type: env_var_name
      public-registry:
        description: "Use public registry"
        type: boolean
        default: true
      production:
        description: "Push and deploy to production"
        type: boolean
        default: false
    steps:
      - checkout
      - run:
          name: Set git tag in bash_env
          command: |
            echo TAG=$(git describe --tags --abbrev=0) >> $BASH_ENV
      - restore-buildx-cache
      - aws-ecr/ecr-login:
          aws-access-key-id: << parameters.aws-access-key-id >>
          aws-secret-access-key: << parameters.aws-secret-access-key >>
          public-registry: << parameters.public-registry >>
          # `registry-id`` field is required, although we don't need it (used for private registry).
          # We give it a non-empty env variable name to bypass the `ecr-login` empty check.
          registry-id: TAG
      - run:
          name: Make and push images
          command: |
            PUSH=true PROD=<< parameters.production >> PLATFORMS=linux/amd64 TAG=$TAG make images
      - save-buildx-cache
  deploy-images:
    executor: machine-ubuntu
    resource_class: small
    parameters:
      ssh-fingerprint:
        description: "SSH-key fingerprint"
        type: string
        default: 6f:b3:35:dc:2d:f4:3c:e4:d1:4a:7c:a5:70:e3:b3:78
      ssh-config-script:
        description: "SSH config script to use."
        type: string
        default: unstable-ssh-config.sh
      ssh-host:
        description: "Shuttle SSH host"
        type: string
        default: shuttle.internal
      postgres-password:
        description: "Shuttle shared postgres password"
        type: env_var_name
      mongodb-password:
        description: "Shuttle shared mongodb password"
        type: env_var_name
      honeycomb-api-key:
        description: "Shuttle honeycomb api key for observability based on environment"
        type: env_var_name
      deploys-api-key:
        description: "Shuttle api key used by the gateway to authorise starting idle deployments"
        type: env_var_name
      production:
        description: "Push and deploy to production"
        type: boolean
        default: false
    steps:
      - checkout
      - run:
          name: Set git tag in bash_env
          command: |
            echo TAG=$(git describe --tags --abbrev=0) >> $BASH_ENV
      - add_ssh_keys:
          fingerprints:
            - << parameters.ssh-fingerprint >>
      - run:
          name: Generate ssh config
          command: ./.circleci/<< parameters.ssh-config-script >>
      - run:
          name: Deploy images
          command: |
            DOCKER_HOST=ssh://ec2-user@master.<< parameters.ssh-host >> \
            TAG=$TAG \
            PROD=<< parameters.production >> \
            USE_TLS=enable \
            POSTGRES_PASSWORD=${<< parameters.postgres-password >>} \
            MONGO_INITDB_ROOT_PASSWORD=${<< parameters.mongodb-password >>} \
            DD_API_KEY=$DD_API_KEY \
            HONEYCOMB_API_KEY=${<< parameters.honeycomb-api-key >>} \
            DEPLOYS_API_KEY=${<< parameters.deploys-api-key >>} \
            make deploy
      - when:
          condition: << parameters.production >>
          steps:
            - run:
                name: Pull new deployer image on prod
                command: |
                  ssh ec2-user@controller.<< parameters.ssh-host >> "docker pull public.ecr.aws/shuttle/deployer:$TAG"
      - when:
          condition:
            not: << parameters.production >>
          steps:
            - run:
                name: Pull new deployer image on dev
                command: |
                  ssh ec2-user@controller.<< parameters.ssh-host >> "docker pull public.ecr.aws/shuttle-dev/deployer:$TAG"
  build-binaries-linux:
    machine:
      image: << parameters.image >>
    resource_class: << parameters.resource_class >>
    parameters:
      target:
        description: "Linux target to build for"
        type: string
      image:
        description: "Machine image to use"
        type: string
      resource_class:
        description: "The resource type to use for the machine"
        type: string
    steps:
      - checkout
      - run: sudo apt update && sudo DEBIAN_FRONTEND=noninteractive apt install -y libssl-dev musl-tools clang
      - run:
          name: Install Rust
          command: curl --proto '=https' --tlsv1.3 https://sh.rustup.rs -sSf | bash -s -- -y --default-toolchain 1.70.0 --target << parameters.target >>
      - run:
          name: Build
          command: |
            # From https://github.com/briansmith/ring/issues/1414#issuecomment-1055177218
            export CC_aarch64_unknown_linux_musl=clang
            # "vendored-openssl" is from https://github.com/cross-rs/cross/issues/229#issuecomment-597898074
            cargo build --release --package cargo-shuttle --features vendored-openssl --target << parameters.target >>
      - make-artifact:
          target: << parameters.target >>
  build-binaries-windows:
    executor:
      name: win/server-2022
      size: xlarge
      shell: bash.exe
    environment:
      CARGO_NET_GIT_FETCH_WITH_CLI: "true"
    steps:
      - checkout
      - run: choco install -y strawberryperl
      - run:
          name: Install Rust
          command: |
            wget -OutFile "C:\rustup-init.exe" https://static.rust-lang.org/rustup/dist/x86_64-pc-windows-msvc/rustup-init.exe
            C:\rustup-init.exe -y --default-toolchain 1.70.0 --target x86_64-pc-windows-msvc
          shell: powershell.exe
      - run:
          name: Build
          command: |
            # From https://github.com/alexcrichton/openssl-src-rs/issues/45
            # Because of https://github.com/openssl/openssl/issues/9048
            $env:OPENSSL_SRC_PERL="C:\Strawberry\perl\bin\perl.exe"
            # "vendored-openssl" is from https://github.com/cross-rs/cross/issues/229#issuecomment-597898074
            ..\.cargo\bin\cargo.exe build --release --package cargo-shuttle --features vendored-openssl --target x86_64-pc-windows-msvc
          shell: powershell.exe
      - make-artifact:
          target: x86_64-pc-windows-msvc
          suffix: ".exe"
  build-binaries-mac:
    macos:
      xcode: 14.2.0
    resource_class: macos.m1.medium.gen1
    steps:
      - checkout
      # Necessary to build for Intel targets on m1.
      - macos/install-rosetta
      - run:
          name: Install Rust
          command: curl --proto '=https' https://sh.rustup.rs -sSf | bash -s -- -y --default-toolchain 1.70.0 --target x86_64-apple-darwin
      - run:
          name: Build
          command: |
            # "vendored-openssl" is from https://github.com/cross-rs/cross/issues/229#issuecomment-597898074
            cargo build --release --package cargo-shuttle --features vendored-openssl --target x86_64-apple-darwin
      - make-artifact:
          target: x86_64-apple-darwin
  publish-github-release:
    docker:
      - image: cimg/go:1.19.3
    steps:
      - attach_workspace:
          at: artifacts
      - run:
          name: "Set tag in environment"
          command: |
            for file in artifacts/*.env; do
              cat artifacts/${file##*/} >> $BASH_ENV
              rm artifacts/${file##*/}
            done
      - run:
          name: "Publish Release on GitHub"
          # Since each binary is in a sub directory named after its target, we flatten
          # the artifacts directory before passing it to ghr
          command: |
            find artifacts -mindepth 2 -type f -exec mv -t artifacts {} +
            go install github.com/tcnksm/ghr@v0.16.0
            ghr -t ${GITHUB_TOKEN} -u ${CIRCLE_PROJECT_USERNAME} -r ${CIRCLE_PROJECT_REPONAME} -c ${CIRCLE_SHA1} -delete -draft ${TAG} ./artifacts/
  linux-qa:
    machine:
      image: ubuntu-2004:current
    resource_class: medium
    steps:
      - checkout
      - run:
          name: "Install Rust"
          command: |
            curl --proto '=https' --tlsv1.2 -sSf https://sh.rustup.rs | sh -s -- -y
      - run:
          name: "Install Shuttle"
          command: cargo install cargo-shuttle --path ./cargo-shuttle
      - run: cargo shuttle --version
      - run:
          name: Login
          command: |
            cargo shuttle login --api-key ${SHUTTLE_API_KEY}
      - run:
          name: QA
          command: ./.circleci/qa.sh linux
          environment:
            SHUTTLE_API: https://api.unstable.shuttle.rs
      - run: git submodule update --init
      - run:
          name: Test WASM
          command: ./.circleci/qa-wasm.sh
      # - run:
      #     name: Test Docker
      #     command: ./.circleci/qa-docker.sh
  mac-qa:
    macos:
      xcode: 12.5.1
    resource_class: medium
    steps:
      - checkout
      - run:
          name: "Install Rust"
          command: |
            curl --proto '=https' --tlsv1.2 -sSf https://sh.rustup.rs | sh -s -- -y
      - run:
          name: "Install Shuttle"
          command: cargo install cargo-shuttle --path ./cargo-shuttle
      - run: cargo shuttle --version
      - run:
          name: Login
          command: |
            cargo shuttle login --api-key ${SHUTTLE_API_KEY}
      - run:
          name: QA
          command: ./.circleci/qa.sh mac
          environment:
            SHUTTLE_API: https://api.unstable.shuttle.rs
      - run: git submodule update --init
      - run:
          name: Test WASM
          command: ./.circleci/qa-wasm.sh
      # We can't run Docker inside the MacOs executor at this time
      # https://support.circleci.com/hc/en-us/articles/360045029591-Can-I-use-Docker-within-the-macOS-executor-
      # - run:
      #     name: "Install Docker"
      #     command: |
      #       brew install --cask docker
      # - run:
      #     name: Test Docker
      #     command: ./.circleci/qa-docker.sh
  windows-qa:
    executor:
      name: win/server-2022
      size: medium
      shell: powershell.exe
    environment:
      CARGO_NET_GIT_FETCH_WITH_CLI: "true"
    steps:
      - checkout
      - run:
          name: "Install Protobuf"
          command: |
            choco install -y protoc
      - run:
          name: Install Rust
          command: |
            wget -OutFile "C:\rustup-init.exe" https://static.rust-lang.org/rustup/dist/x86_64-pc-windows-msvc/rustup-init.exe
            C:\rustup-init.exe -y --default-toolchain 1.70.0 --target x86_64-pc-windows-msvc
      - run:
          name: "Install Shuttle"
          command: ..\.cargo\bin\cargo.exe install cargo-shuttle --path ./cargo-shuttle
      - run: ..\.cargo\bin\cargo.exe shuttle --version
      - run:
          name: Login
          command: |
            ..\.cargo\bin\cargo.exe shuttle login --api-key $env:SHUTTLE_API_KEY
      - run:
          name: QA
          command: ./.circleci/qa.ps1
          environment:
            SHUTTLE_API: https://api.unstable.shuttle.rs
      - run: git submodule update --init
      # - run:
      #     name: Test WASM
      #     command: ./.circleci/qa-wasm.ps1
      # We can't run linux containers on the Windows executor at this time
      # https://circleci.com/docs/using-windows/#known-issues-and-limitations
      # - run:
      #     name: Test Docker
      #     command: ./.circleci/qa-docker.ps1
  publish-crates:
    parameters:
      path:
        description: Crate to publish
        type: string
    executor: docker-rust
    resource_class: medium
    steps:
      - checkout
      - run:
          name: Crate publishing in order
          command: |
            cargo publish --manifest-path << parameters.path >>/Cargo.toml
workflows:
  ci:
    jobs:
      - workspace
      - test-standalone:
          name: << matrix.path >>
          matrix:
            parameters:
              path:
                - resources/aws-rds
                - resources/metadata
                - resources/persist
                - resources/secrets
                - resources/static-folder
                - resources/turso
                - services/shuttle-actix-web
                - services/shuttle-axum
                - services/shuttle-next
                - services/shuttle-poem
                - services/shuttle-poise
                - services/shuttle-rocket
                - services/shuttle-salvo
                - services/shuttle-serenity
                - services/shuttle-thruster
                - services/shuttle-tide
                - services/shuttle-tower
                - services/shuttle-warp
      - test-standalone:
          # Has mutually exclusive features, so we run checks for each feature separately
          name: "resources/shared-db: << matrix.features >>"
          matrix:
            alias: test-standalone-shared-db
            parameters:
              path:
                - resources/shared-db
              features:
                - "-F mongodb"
                - "-F postgres"
                - "-F postgres-rustls"
      - test-workspace-member:
          name: << matrix.crate >>
          matrix:
            parameters:
              crate:
<<<<<<< HEAD
                [
                  "shuttle-auth",
                  "cargo-shuttle",
                  "shuttle-codegen",
                  "shuttle-common",
                  "shuttle-deployer",
                  "shuttle-proto",
                  "shuttle-provisioner",
                  "shuttle-resource-recorder",
                  "shuttle-runtime",
                  "shuttle-service",
                  "shuttle-logger",
                ]
=======
                # - shuttle-admin # no tests
                - shuttle-common
                # - shuttle-common-tests # no tests
      - test-workspace-member-integration:
          name: << matrix.crate >>
          matrix:
            parameters:
              crate:
                - shuttle-auth
                - shuttle-codegen
                - shuttle-deployer
                - shuttle-proto
                - shuttle-resource-recorder
                - shuttle-runtime
                - shuttle-service
      - test-workspace-member-integration-machine:
          name: << matrix.crate >>
          matrix:
            parameters:
              crate:
                # need to spawn docker containers, therefore in a machine
                - cargo-shuttle
                - shuttle-provisioner
>>>>>>> 28d1a7a7
      - e2e-test:
          requires:
            - test-standalone
            - test-standalone-shared-db
            - test-workspace-member
            - test-workspace-member-integration-machine
          filters:
            branches:
              only: production
      - approve-push-unstable:
          type: approval
          # filters:
          #   branches:
          #     only: main
      - build-and-push:
          name: build-and-push-unstable
          aws-access-key-id: DEV_AWS_ACCESS_KEY_ID
          aws-secret-access-key: DEV_AWS_SECRET_ACCESS_KEY
          production: false
          requires:
            - approve-push-unstable
          # filters:
          #   branches:
          #     only: main
      - deploy-images:
          name: Deploy images to unstable
          postgres-password: DEV_POSTGRES_PASSWORD
          mongodb-password: DEV_MONGO_INITDB_ROOT_PASSWORD
          honeycomb-api-key: DEV_HONEYCOMB_API_KEY
          deploys-api-key: DEV_DEPLOYS_API_KEY
          requires:
            - build-and-push-unstable
  release:
    jobs:
      - linux-qa:
          filters:
            branches:
              only: production
      - mac-qa:
          filters:
            branches:
              only: production
      - windows-qa:
          filters:
            branches:
              only: production
      - build-binaries-linux:
          name: build-binaries-x86_64-gnu
          image: ubuntu-2204:2022.04.1
          target: x86_64-unknown-linux-gnu
          resource_class: xlarge
          filters:
            branches:
              only: production
      - build-binaries-linux:
          name: build-binaries-x86_64-musl
          image: ubuntu-2204:2022.04.1
          target: x86_64-unknown-linux-musl
          resource_class: xlarge
          filters:
            branches:
              only: production
      - build-binaries-linux:
          name: build-binaries-aarch64
          image: ubuntu-2004:202101-01
          target: aarch64-unknown-linux-musl
          resource_class: arm.xlarge
          filters:
            branches:
              only: production
      - build-binaries-windows:
          filters:
            branches:
              only: production
      - build-binaries-mac:
          filters:
            branches:
              only: production
      - publish-github-release:
          requires:
            - build-binaries-x86_64-gnu
            - build-binaries-x86_64-musl
            - build-binaries-aarch64
            - build-binaries-windows
            - build-binaries-mac
          filters:
            branches:
              only: production
      - approve-push-production:
          type: approval
          filters:
            branches:
              only: production
      - build-and-push:
          name: build-and-push-production
          aws-access-key-id: PROD_AWS_ACCESS_KEY_ID
          aws-secret-access-key: PROD_AWS_SECRET_ACCESS_KEY
          production: true
          requires:
            - approve-push-production
          filters:
            branches:
              only: production
      - deploy-images:
          name: deploy-images-to-production
          postgres-password: PROD_POSTGRES_PASSWORD
          mongodb-password: PROD_MONGO_INITDB_ROOT_PASSWORD
          honeycomb-api-key: PROD_HONEYCOMB_API_KEY
          deploys-api-key: PROD_DEPLOYS_API_KEY
          ssh-fingerprint: 6a:c5:33:fe:5b:c9:06:df:99:64:ca:17:0d:32:18:2e
          ssh-config-script: production-ssh-config.sh
          ssh-host: shuttle.prod.internal
          production: true
          requires:
            - build-and-push-production
          filters:
            branches:
              only: production
      - approve-publish-crates:
          type: approval
          filters:
            branches:
              only: production
      - publish-crates:
          name: publish-shuttle-codegen
          path: codegen
          requires:
            - approve-publish-crates
          filters:
            branches:
              only: production
      - publish-crates:
          name: publish-shuttle-common
          path: common
          requires:
            - publish-shuttle-codegen
          filters:
            branches:
              only: production
      - publish-crates:
          name: publish-shuttle-proto
          path: proto
          requires:
            - publish-shuttle-common
          filters:
            branches:
              only: production
      - publish-crates:
          name: publish-shuttle-service
          path: service
          requires:
            - publish-shuttle-proto
          filters:
            branches:
              only: production
      - publish-crates:
          name: publish-shuttle-runtime
          path: runtime
          requires:
            - publish-shuttle-service
          filters:
            branches:
              only: production
      - publish-crates:
          matrix:
            parameters:
              path:
                [
                  "resources/aws-rds",
                  "resources/persist",
                  "resources/secrets",
                  "resources/shared-db",
                  "resources/static-folder",
                  "resources/metadata",
                  "resources/turso",
                ]
          name: publish-<< matrix.path >>
          requires:
            - publish-shuttle-runtime
          filters:
            branches:
              only: production
      - publish-crates:
          name: publish-cargo-shuttle
          path: cargo-shuttle
          requires:
            - publish-shuttle-service
          filters:
            branches:
              only: production
      - publish-crates:
          matrix:
            parameters:
              path:
                [
                  "services/shuttle-actix-web",
                  "services/shuttle-axum",
                  "services/shuttle-next",
                  "services/shuttle-poem",
                  "services/shuttle-poise",
                  "services/shuttle-rocket",
                  "services/shuttle-salvo",
                  "services/shuttle-serenity",
                  "services/shuttle-thruster",
                  "services/shuttle-tide",
                  "services/shuttle-tower",
                  "services/shuttle-warp",
                ]
          name: publish-<< matrix.path >>
          requires:
            - publish-cargo-shuttle
            - publish-shuttle-runtime
          filters:
            branches:
              only: production<|MERGE_RESOLUTION|>--- conflicted
+++ resolved
@@ -686,21 +686,6 @@
           matrix:
             parameters:
               crate:
-<<<<<<< HEAD
-                [
-                  "shuttle-auth",
-                  "cargo-shuttle",
-                  "shuttle-codegen",
-                  "shuttle-common",
-                  "shuttle-deployer",
-                  "shuttle-proto",
-                  "shuttle-provisioner",
-                  "shuttle-resource-recorder",
-                  "shuttle-runtime",
-                  "shuttle-service",
-                  "shuttle-logger",
-                ]
-=======
                 # - shuttle-admin # no tests
                 - shuttle-common
                 # - shuttle-common-tests # no tests
@@ -712,6 +697,7 @@
                 - shuttle-auth
                 - shuttle-codegen
                 - shuttle-deployer
+                - shuttle-logger
                 - shuttle-proto
                 - shuttle-resource-recorder
                 - shuttle-runtime
@@ -724,7 +710,6 @@
                 # need to spawn docker containers, therefore in a machine
                 - cargo-shuttle
                 - shuttle-provisioner
->>>>>>> 28d1a7a7
       - e2e-test:
           requires:
             - test-standalone
